--- conflicted
+++ resolved
@@ -69,27 +69,7 @@
       REF_TRAJ_TOPIC, 1);
 
   path_pub_ = this->create_publisher<nav_msgs::msg::Path>(PATH_DEBUG_TOPIC, 1);
-<<<<<<< HEAD
-
-  traj_gen_info_pub_ = this->create_publisher<as2_msgs::msg::TrajGenInfo>(
-      as2_names::topics::motion_reference::traj_gen_info, 1);
-
-  static auto control_timer_ = this->create_timer(
-      std::chrono::milliseconds(100),
-      std::bind(&TrajectoryGenerator::publishTrajGenInfo, this));
-
-  odom_frame_id_ = as2::tf::generateTfName(this, "odom");
-  base_link_frame_id_ = as2::tf::generateTfName(this, "base_link");
-  traj_gen_info_msg_.active_status = as2_msgs::msg::TrajGenInfo::STOPPED;
-}
-
-void TrajectoryGenerator::publishTrajGenInfo() {
-  traj_gen_info_msg_.header.stamp = this->now();
-  traj_gen_info_msg_.node_status.status = as2_msgs::msg::NodeStatus::ACTIVE;
-  traj_gen_info_pub_->publish(traj_gen_info_msg_);
-=======
   return;
->>>>>>> e15b38ff
 }
 
 void TrajectoryGeneratorBehavior::stateCallback(
